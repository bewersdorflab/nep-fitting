import logging
from skimage.measure import profile_line
import numpy as np

from PYME.IO.MetaDataHandler import NestedClassMDHandler
import dispatch

from nep_fitting.core import rois


logger = logging.getLogger(__name__)

def min_max(profiles):
    normed = []
    for profile in profiles:
        peak, off = profile.max(), profile.min()
        normed.append((profile - off) / (peak - off))
    return normed


class BaseHandler(object):
    def __init__(self):
        self.LIST_CHANGED_SIGNAL = dispatch.Signal()

        self._visibility_mask = []
        self._names = {}
        self._rois = []
        self._partial_ensemble_parameters = np.array([])

    @property
    def n(self):
        return len(self._rois)

    @property
    def partial_ensemble_parameters(self):
        self.update_partial_ensemble_parameters()
        return self._partial_ensemble_parameters

    def update_partial_ensemble_parameters(self):
        params = []
        for ind, roi in enumerate(self._rois):
            try:
                params.append(roi.parameter_exchanges[1])
            except AttributeError:
                pass
        peps, indices = np.unique(params, return_index=True)
        self._partial_ensemble_parameters = {}
        for ind in range(len(peps)):
            self._partial_ensemble_parameters[peps[ind]] = indices

    def get_visibility_mask(self):
        return self._visibility_mask

    def change_visibility(self, index):
        self._visibility_mask[index] = not self._visibility_mask[index]
        self._on_list_changed()

    def _on_list_changed(self):
        self.LIST_CHANGED_SIGNAL.send(sender=self)

    def update_names(self, relabel=False):
        if relabel:
            # sort self._line_profiles list according to visibility
            rois, visibilities = [], []
            #self._line_profiles = [lp for (vis, lp) in sorted(zip(self.get_visibility_mask(), self._line_profiles), reverse=True)]
            for (vis, roi) in sorted(zip(self.get_visibility_mask(), self._rois), reverse=True):
                rois.append(roi)
                visibilities.append(vis)

            self._rois = rois
            self._visibility_mask = visibilities

        index = 0
        for lp in self._rois:
            self._names[lp.get_id()] = index
            index += 1

    def relabel(self):
        self.update_names(relabel=True)
        # label_no = 1
        # for line_profile in self.get_line_profiles():
        #     line_profile.set_id(label_no)
        #     label_no += 1
        self.LIST_CHANGED_SIGNAL.send(sender=self)

class LineProfileHandler(BaseHandler):
    def __init__(self, image_data=None, interpolation_order=3, image_name=None):
        super(self.__class__, self).__init__()
        self.image = image_data
        self.image_name = image_name
        self.interpolation_order = interpolation_order
        self._width = 1.0
        if self.image is not None:
            self.mdh = NestedClassMDHandler(self.image.mdh)
        else:
            self.mdh = None

    @property
    def line_profiles(self):
        return self._rois

    @line_profiles.setter
    def line_profiles(self, profiles):
        self._rois = [p for p in profiles]  # type _rois as a list

    def get_rois(self):
        return self.get_line_profiles()

    def profiles_as_dict(self):
        if self._rois[-1].get_data() is None:
            self.calculate_profiles()

        d = {}
        for p in self._rois:
            d[p.get_id()] = p

        return d

<<<<<<< HEAD
    def update_names(self, relabel=False):
        if relabel:
            # sort self._line_profiles list according to visibility
            profiles, visibilities = [], []
            # include current position in tuple to sort to tie-break between vis (or hidden) so we don't < line_profile
            c_ind = range(len(self._line_profiles))
            for (vis, dummy, lp) in sorted(zip(self.get_visibility_mask(), c_ind, self._line_profiles), reverse=True):
                profiles.append(lp)
                visibilities.append(vis)

            self._line_profiles = profiles
            self._visibility_mask = visibilities

        index = 0
        for lp in self.get_line_profiles():
            self._names[lp.get_id()] = index
            index += 1

=======
>>>>>>> bce4443a
    def LineProfile_from_array(self, parray, table_name=None):
        lp = rois.LineProfile(parray['r1'], parray['c1'], parray['r2'], parray['c2'],
                         parray['slice'], parray['width'], identifier=table_name)
        lp.set_profile(parray['profile'])
        lp.set_distance(parray['distance'])
        return lp

    def save_line_profiles(self, filename, tablename='profiles'):
        from PYME.IO import ragged

        if self.line_profiles[-1].get_data() is None:
            self.calculate_profiles()

        profs = ragged.RaggedCache(self.line_profiles)  # [lp.as_dict() for lp in self._line_profiles])

        profs.to_hdf(filename, tablename, mode='a')

    def _load_profiles_from_list(self, ragged):
        for lp in ragged:
            if isinstance(lp, rois.LineProfile):
                self.add_line_profile(lp, update=False)  # we might not be using a GUI
            elif type(lp) is dict:  # recreate the line profile
                if lp['class'] == 'LineProfile':
                    input_lp = lp.copy()
                    del input_lp['class']
                    self.add_line_profile(rois.LineProfile(**input_lp), update=False)

    def _load_profiles_from_array(self, parray):
        profile_count = parray.shape[0]
        for pi in range(profile_count):
            lp = rois.LineProfile(parray[pi]['r1'], parray[pi]['c1'], parray[pi]['r2'], parray[pi]['c2'],
                             parray[pi]['slice'], parray[pi]['width'], identifier=pi)
            lp.set_profile(parray[pi]['profile'])
            lp.set_distance(parray[pi]['distance'])
            # self.add_line_profile(lp)
            # skip GUI calls and just add profile
            self._rois.append(lp)

    def _load_profiles_from_dict(self, d, table_name_filter='line_profile'):
        profile_keys = [key for key in d.keys() if key.startswith(table_name_filter)]
        for key in profile_keys:
            # skip GUI calls and just add profile
            #try:
            self._rois.append(self.LineProfile_from_array(d[key], table_name=key))
            # assume that if something went wrong, something was pulled from the namespace which was not a profile
            #except:
            #    pass

    def open_line_profiles(self, hdfFile, gui=True):
        import tables
        from PYME.IO import ragged
        if type(hdfFile) == tables.file.File:
            hdf = hdfFile
        else:
            hdf = tables.open_file(hdfFile)

        for t in hdf.list_nodes('/'):
            #print t.name, t.__class__
            if isinstance(t, tables.vlarray.VLArray):
                profs = ragged.RaggedVLArray(hdf, t.name)
                for i in range(len(profs)):# in profs[:]:
                    p = profs[i]
                    if p['class'] == 'LineProfile':
                        lp = rois.LineProfile(p['r1'], p['c1'], p['r2'], p['c2'], p['slice'], p['width'],
                                              identifier=p['identifier'], image_name=p['image_name'])
                        lp.set_profile(p['profile'])
                        lp.set_distance(p['distance'])
                    else:  # p['class'] == 'MultiaxisProfile':
                        profiles = []
                        positions = []
                        n_prof = 0
                        for k in p.keys():
                            if len(k.split('~')) > 1:
                                n_prof = max(n_prof, int(k.split('~')[-1]) + 1)

                        for pi in range(n_prof):
                            profiles.append(np.asarray(p['profiles~%d' % pi]))
                            positions.append(np.asarray(p['positions~%d' % pi]))
                        lp = rois.MultiaxisProfile(profiles, positions, p['widths'], identifier=p['identifier'],
                                                   image_name=p['image_name'])

                    self.add_line_profile(lp, False)

        if gui:
            self.update_names(relabel=True)
            self._on_list_changed()

                # TODO - check if we need to worry about multiple profiles with the same id
        hdf.close()

    def get_line_profiles(self):
        try:
            self.calculate_profiles()
        except AttributeError:
            logger.debug('No image data provided to calculate profile from - may result in error if profile has not been calculated')
        return self._rois

    def calculate_profiles(self):
        """
        Loops over all start/end points held by the handler and calculates the x- and y-axis of each line profile.
        Currently enforces that each line in the handler must have the same width.
        Returns
        -------

        """
        for lp in self._rois:
            # skip if already calculated, or if profile was extracted from different image
            if (np.any(lp._profile) and lp._width == self._width) or (lp.get_image_name() != self.image_name):
                continue
            lp.set_profile(profile_line(self.image.data.getSlice(lp._slice), (lp._r1, lp._c1), (lp._r2, lp._c2),
                                       order=self.interpolation_order, linewidth=self._width))
            lp.set_width(self._width)

            dist = np.sqrt((self.image.voxelsize.x * (lp._r2 - lp._r1)) ** 2 + (self.image.voxelsize.y * (lp._c2 - lp._c1)) ** 2)  # [nm]

            lp.set_distance(np.linspace(0, dist, lp.get_data().shape[0]))

    def add_line_profile(self, line_profile, update=True):
        self._rois.append(line_profile)
        self._visibility_mask.append(line_profile.get_image_name() == self.image_name)
        self.update_partial_ensemble_parameters()
        if update:
            self.update_names(relabel=True)
            self.LIST_CHANGED_SIGNAL.send(sender=self)


    def remove_line_profile(self, index):
        del self._rois[index]
        del self._visibility_mask[index]
        self.LIST_CHANGED_SIGNAL.send(sender=self)

    def set_line_profile_width(self, width):
        """

        Parameters
        ----------
        width : float
            width of the line profile in data-pixel

        Returns
        -------

        """
        self._width = width

    def get_line_profile_width(self):
        return self._width

    def get_image_names(self):
        """

        Returns
        -------
        names : array
            Array of unique image names from which profiles were extracted.
        """
        profs = self.get_line_profiles()
        names = np.unique([p.get_image_name() for p in profs])
        return names

    def profile_by_index(self, index):
        return self._rois[index]


    def _load_multiaxis_from_csv(self, filenames, delimiter=',', distance_in_um=False, min_max_normalize=True):
        from nep_fitting.core import rois
        data = [np.genfromtxt(fn, delimiter=delimiter, usemask=True) for fn in filenames]
        n = int(0.5 * data[0].shape[0])
        for pi in range(n):
            profiles = []
            positions = []
            for axis in range(len(data)):
                if distance_in_um:
                    positions.append(1e3 * data[axis][2 * pi, :].compressed())
                else:
                    positions.append(data[axis][2 * pi, :].compressed())
                profiles.append(data[axis][2 * pi + 1, :].compressed())

            if min_max_normalize:
                profiles = min_max(profiles)
            p = rois.MultiaxisProfile(profiles, positions)
            p.data = positions, profiles

            self.add_line_profile(p, update=False)  # fixme- should update=True once we fix sorting in handler on py3

class RegionHandler(BaseHandler):
    def __init__(self, image_data=None, interpolation_order=3):
        super(self.__class__, self).__init__()
        self.image = image_data
        self.interpolation_order = interpolation_order
    
        if self.image is not None:
            self.mdh = NestedClassMDHandler(self.image.mdh)
        else:
            self.mdh = None

    def extract_rois(self):
        """

        """
        # fixme - this only works for rectangular ROIs
        for roi in self._rois:
            min_row, max_row = sorted([roi._r1, roi._r2])
            min_col, max_col = sorted([roi._c1, roi._c2])
            roi._data = self.image.data.getSlice(roi._slice)[min_row:max_row, min_col:max_col]
        
            rows = self.image.mdh['voxelsize.x'] * np.arange(min_row, max_row)
            columns = self.image.mdh['voxelsize.y'] * np.arange(min_col, max_col)
            roi._rows, roi._columns = np.meshgrid(rows, columns, indexing='ij')

    def get_rois(self):
        try:
            self.extract_rois()
        except AttributeError:
            logger.debug(
                'No image data provided to extract rois from - may result in error if data has not already been calculated')
        return self._rois

    def get_visibility_mask(self):
        return self._visibility_mask

    def change_visibility(self, index):
        self._visibility_mask[index] = not self._visibility_mask[index]
        self._on_list_changed()

    def add_roi(self, roi, gui=True):
        self._rois.append(roi)
        if gui:
            self._visibility_mask.append(True)
            self.LIST_CHANGED_SIGNAL.send(sender=self)

    def remove_roi(self, index):
        del self._rois[index]
        del self._visibility_mask[index]
        self.LIST_CHANGED_SIGNAL.send(sender=self)

    def save_rois(self, filename, tablename='ROIs'):
        from PYME.IO import ragged
    
        try:
            len(self._rois[-1].get_data())
        except TypeError:
            self.extract_rois()
    
        profs = ragged.RaggedCache(self._rois)  # [lp.as_dict() for lp in self._line_profiles])
    
        profs.to_hdf(filename, tablename, mode='a')

    def _load_from_list(self, ragged):
        for roi in ragged:
            if type(roi) is dict:
                # recreate the instance by dynamically loading the class
                mod = __import__(rois.module_lookup[roi['class']], fromlist=[roi['class']])
                input_roi = roi.copy()
                del input_roi['class']
                roi = getattr(mod, roi['class'])(**input_roi)
        
            # if roi is not a dictionary, assume it is already the correct class
            self.add_roi(roi, gui=False)<|MERGE_RESOLUTION|>--- conflicted
+++ resolved
@@ -116,27 +116,6 @@
 
         return d
 
-<<<<<<< HEAD
-    def update_names(self, relabel=False):
-        if relabel:
-            # sort self._line_profiles list according to visibility
-            profiles, visibilities = [], []
-            # include current position in tuple to sort to tie-break between vis (or hidden) so we don't < line_profile
-            c_ind = range(len(self._line_profiles))
-            for (vis, dummy, lp) in sorted(zip(self.get_visibility_mask(), c_ind, self._line_profiles), reverse=True):
-                profiles.append(lp)
-                visibilities.append(vis)
-
-            self._line_profiles = profiles
-            self._visibility_mask = visibilities
-
-        index = 0
-        for lp in self.get_line_profiles():
-            self._names[lp.get_id()] = index
-            index += 1
-
-=======
->>>>>>> bce4443a
     def LineProfile_from_array(self, parray, table_name=None):
         lp = rois.LineProfile(parray['r1'], parray['c1'], parray['r2'], parray['c2'],
                          parray['slice'], parray['width'], identifier=table_name)
