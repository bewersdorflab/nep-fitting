#!/usr/bin/python

# lineProfilesOverlay.py
#
# Copyright Michael Graff and Andrew Barentine
#   graff@hm.edu
#   andrew.barentine@yale.edu
#
# This program is free software: you can redistribute it and/or modify
# it under the terms of the GNU General Public License as published by
# the Free Software Foundation, either version 3 of the License, or
# (at your option) any later version.
#
# This program is distributed in the hope that it will be useful,
# but WITHOUT ANY WARRANTY; without even the implied warranty of
# MERCHANTABILITY or FITNESS FOR A PARTICULAR PURPOSE.  See the
# GNU General Public License for more details.
#
# You should have received a copy of the GNU General Public License
# along with this program.  If not, see <http://www.gnu.org/licenses/>.
#

import wx

import PYME.ui.autoFoldPanel as afp

from nep_fitting.core.handlers import LineProfileHandler
from nep_fitting.core.rois import LineProfile
from nep_fitting.core import profile_fitters
import uuid

import logging
logger = logging.getLogger(__name__)


class LineProfilesOverlay:
    PEN_COLOR_LINE = wx.GREEN
    PEN_COLOR_LABEL = wx.BLUE
    """
    This is the general handler for the gui stuff to handle lineprofiles.
    """

    def __init__(self, dsviewer):
        self._dsviewer = dsviewer
        
        self._do = dsviewer.do
        self._image = dsviewer.image
        filename = self._image.filename
        self.image_name = filename.split('/')[-1].strip('.' + filename.split('.')[-1])
        # create LineProfileHandler with reference to ImageStack
        self._line_profile_handler = LineProfileHandler(self._image, image_name=self.image_name)
        
        dsviewer.AddMenuItem('Profiles', "Draw line\tCtrl-L", self._add_line)

        # add this overlay to the overlays to be rendered
        self._do.overlays.append(self.DrawOverlays)

        # add a gui panel to the window to control the values
        self._dsviewer.paneHooks.append(self.generate_panel)
        LineProfileHandler.LIST_CHANGED_SIGNAL.connect(self._refresh) #FIXME - signals should be instance variables, not class variables

    def _add_line(self, event=None):
        """
        This callback function is called, whenever a new line has been drawn using the selection tool
        and should be added
        """
        trace = self._dsviewer.do.selection_trace

        if len(trace) > 2:
            line = LineProfile(trace[0][0], trace[0][1], trace[-1][0], trace[-1][1],
                               identifier='line_profile_' + str(uuid.uuid4())[:8], image_name=self.image_name)  # len(self._line_profile_handler._line_profiles)+1)
            self._line_profile_handler.add_line_profile(line)

    def generate_panel(self, _pnl):
        """
        This method generates the panel to control the parameters of the overlay.
        :param _pnl: parent panel
        """
        item = afp.foldingPane(_pnl, -1, caption="Line Profile Selection", pinned=True)
        pan = wx.Panel(item, -1)
        v_sizer = wx.BoxSizer(wx.VERTICAL)
        
        #v_sizer.Add(wx.StaticText(''))

        h_sizer = wx.BoxSizer(wx.HORIZONTAL)

        h_sizer.Add(wx.StaticText(pan, -1, 'Line width:'))
        width_control = wx.TextCtrl(pan, -1, name='Line width',
                                    value=str(self._line_profile_handler.get_line_profile_width()))
        width_control.Bind(wx.EVT_KEY_UP, self._on_width_change)
        h_sizer.Add(width_control, 1, wx.EXPAND, 0)
        h_sizer.Add(wx.StaticText(pan, -1, 'px'))
        v_sizer.Add(h_sizer, 0, wx.EXPAND | wx.TOP | wx.BOTTOM, 2)

        btn_sizer = wx.GridSizer(rows=2, cols=2, hgap=3, vgap=2)
        add_btn = wx.Button(pan, -1, label='Add', style=wx.BU_EXACTFIT)
        add_btn.SetBitmap(wx.ArtProvider.GetBitmap(wx.ART_PLUS, wx.ART_TOOLBAR, (16,16)))
        add_btn.SetToolTipString('Add a profile corresponding to the current selection')
        btn_sizer.Add(add_btn, 0, wx.EXPAND)
        add_btn.Bind(wx.EVT_BUTTON, self._add_line)
        del_btn = wx.Button(pan, -1, label='Delete', style=wx.BU_EXACTFIT)
        del_btn.SetToolTipString('Delete the currently selected profile(s)')
        del_btn.SetBitmap(wx.ArtProvider.GetBitmap(wx.ART_MINUS, wx.ART_TOOLBAR, (16,16)))
        btn_sizer.Add(del_btn, 0, wx.EXPAND)
        del_btn.Bind(wx.EVT_BUTTON, lambda e: self._list_control.delete_line_profile())

        visibility_btn = wx.Button(pan, -1, label='Show / Hide', style=wx.BU_EXACTFIT)
        visibility_btn.SetToolTipString('Toggle the visibility of the selected profile(s)')
        btn_sizer.Add(visibility_btn, 0, wx.EXPAND)
        visibility_btn.Bind(wx.EVT_BUTTON, lambda e: self._list_control.change_visibility())

        # relabel_btn = wx.Button(pan, -1, label='Relabel')
        # btn_sizer.Add(relabel_btn, 0, wx.EXPAND)
        #relabel_btn.Bind(wx.EVT_BUTTON, lambda e: self._line_profile_handler.relabel_line_profiles())

        

        v_sizer.Add(btn_sizer, 0, wx.EXPAND|wx.TOP, 10)
        

        self._list_control = LineProfileList(self._line_profile_handler, pan, -1, size=(-1, 300),
                                             name='Line profiles')
        v_sizer.Add(self._list_control, 0, wx.EXPAND|wx.TOP|wx.BOTTOM, 2)


        bottom_btn_sizer = wx.GridSizer(rows=1, cols=2, hgap=3, vgap=2)

        save_btn = wx.Button(pan, -1, label='Save')
        save_btn.SetBitmap(wx.ArtProvider.GetBitmap(wx.ART_FILE_SAVE_AS, wx.ART_TOOLBAR, (16,16)))
        bottom_btn_sizer.Add(save_btn, 0, wx.EXPAND)
        save_btn.Bind(wx.EVT_BUTTON, lambda e: self._on_save())

        load_btn = wx.Button(pan, -1, label='Load')
        load_btn.SetBitmap(wx.ArtProvider.GetBitmap(wx.ART_FILE_OPEN, wx.ART_TOOLBAR, (16,16)))
        bottom_btn_sizer.Add(load_btn, 0, wx.EXPAND)
        load_btn.Bind(wx.EVT_BUTTON, lambda e: self._on_load())

        v_sizer.Add(bottom_btn_sizer)

        pan.SetSizerAndFit(v_sizer)
        pan.Layout()
        item.AddNewElement(pan)
        _pnl.AddPane(item)

        item = afp.foldingPane(_pnl, -1, caption="Independent Profile Fitting", pinned=True)
        pan = wx.Panel(item, -1)
        v_sizer = wx.BoxSizer(wx.VERTICAL)

        fit_btn = wx.Button(pan, -1, label='Fit Profiles')
        v_sizer.Add(fit_btn, 0, wx.EXPAND|wx.ALL, 2)
        fit_btn.Bind(wx.EVT_BUTTON, lambda e: self._on_fit())

        pan.SetSizerAndFit(v_sizer)
        pan.Layout()
        item.AddNewElement(pan)
        _pnl.AddPane(item)

        item = afp.foldingPane(_pnl, -1, caption="Ensemble Profile Fitting", pinned=True)
        pan = wx.Panel(item, -1)
        v_sizer = wx.BoxSizer(wx.VERTICAL)

        #btn_sizer = wx.GridSizer(rows=2, cols=2, hgap=3, vgap=2)

        

        ensemble_btn = wx.Button(pan, -1, label='Ensemble Fit Profiles')
        v_sizer.Add(ensemble_btn, 0, wx.EXPAND|wx.ALL, 2)
        ensemble_btn.Bind(wx.EVT_BUTTON, lambda e: self._on_ensemble_fit())

        ensemble_test_btn = wx.Button(pan, -1, label='Test Ensemble Values')
        v_sizer.Add(ensemble_test_btn, 0, wx.EXPAND|wx.ALL, 2)
        ensemble_test_btn.Bind(wx.EVT_BUTTON, lambda e: self._on_ensemble_test())

        #v_sizer.Add(btn_sizer)
        
        pan.SetSizerAndFit(v_sizer)
        pan.Layout()
        item.AddNewElement(pan)
        _pnl.AddPane(item)

    def DrawOverlays(self, view, dc):
        """
        This is a defined callback function to render the overlay image
        Parameters
        ----------
        view
        dc

        Returns
        -------

        """
    
        # draw lines again
        line_width = self._line_profile_handler.get_line_profile_width()
        dc.SetPen(wx.Pen(LineProfilesOverlay.PEN_COLOR_LINE, max(view.scale*line_width, 1)))
        dc.SetTextForeground(LineProfilesOverlay.PEN_COLOR_LABEL)
        
        self._line_profile_handler.update_names() #what does this do?
        
        for line_profile, visible in zip(self._line_profile_handler.get_line_profiles(),
                                         self._line_profile_handler.get_visibility_mask()):
            if visible:
                self._draw_line(dc, view, line_profile, label=str(self._line_profile_handler._names[line_profile.get_id()]))

    def _draw_line(self, dc, view, line, label=None):
        """
        This method actually draws a line given line on the image.

        Therefore it transforms the given pixel coordinates to screen coordinates.
        It doesn't snap to pixels so far.
        Parameters
        ----------
        line : LineProfile
            has a start and end coordinate in pixel coordinates

        Returns
        -------

        """
        screen_coordinates_start = view._PixelToScreenCoordinates(*line.get_start())
        screen_coordinates_end = view._PixelToScreenCoordinates(*line.get_end())

        dc.DrawLine(screen_coordinates_start[0],
                          screen_coordinates_start[1],
                          screen_coordinates_end[0],
                          screen_coordinates_end[1])
        if label is None:
            label = line.get_id()
            
        dc.DrawText(str(label),
                          screen_coordinates_start[0] +
                          (screen_coordinates_end[0] - screen_coordinates_start[0]) * 0.5,
                          screen_coordinates_start[1] +
                          (screen_coordinates_end[1] - screen_coordinates_start[1]) * 0.5)

    def _on_width_change(self, event):
        """

        :param event: wxpython event, the EventObject carries the value that should be used for the line width
        :return:
        """

        value = event.EventObject.Value
        try:
            float_value = float(value)
            if float_value > 0.0:
                self._line_profile_handler.set_line_profile_width(float_value)
                self._refresh()
        except ValueError:
            pass
        pass

    def _refresh(self, sender=None, **kwargs):
        """
        This method should be called, when there's changes in the data model.
        That leads to updating the drawn lines on the overlay image and the list of in the gui.
        sender and **kwargs are unused, but need to be here to match the raised event.
        Returns
        -------

        """
 
        self._dsviewer.Refresh()

    def _on_ensemble_fit(self, event=None):
        from PYME.recipes.base import ModuleCollection
        from nep_fitting.recipe_modules import nep_fits
        
        from PYME.IO.ragged import RaggedCache
        from PYME.IO.FileUtils import nameUtils
        
        import os
        import webbrowser

        rec = ModuleCollection()

        rec.add_module(nep_fits.EnsembleFitProfiles(rec, inputName='line_profiles',
                                                           fit_type=profile_fitters.ensemble_fitters.keys()[0],
                                                           hold_ensemble_parameter_constant=False, outputName='output'))

        # populate namespace with current profiles
        rec.namespace['line_profiles'] = RaggedCache(self._line_profile_handler.get_line_profiles())
        if not rec.configure_traits(view=rec.pipeline_view, kind='modal'):
            return  # handle cancel
<<<<<<< HEAD
        fit_type = rec.modules[0].fit_type
=======
        
>>>>>>> ab248ccc
        res = rec.execute()

        #print res, res.keys(), len(res)
        #print res['ensemble_parameter'], res['ensemble_parameter'][0]
        
        #extract the ensemble parameters into an easy to parse format
        e_res = res['ensemble_parameter'][0]
        ensemble_params = e_res.dtype.names
        ensemble_results ={name : (e_res[name], res['ensemble_uncertainty'][0][name]) for name in ensemble_params}
        
        #print ensemble_results
        #print('Ensemble parameter fitted as: %3.2f+-%3.2f nm' %(res['ensemble_parameter'][0], res['ensemble_uncertainty'][0]))

        fdialog = wx.FileDialog(None, 'Save results as ...',
                                wildcard='hdf (*.hdf)|*.hdf', style=wx.SAVE,
                                defaultDir=nameUtils.genShiftFieldDirectoryPath())  # , defaultFile=defFile)
        succ = fdialog.ShowModal()
        if (succ == wx.ID_OK):
            fpath = fdialog.GetPath()

            res.to_hdf(fpath, tablename='profile_fits') #table name changed to avoid conflicts with standard fit data
            
            htmlfn = os.path.splitext(fpath)[0] + '.html'
            
            from nep_fitting import reports
            
            context = {'ensemble_results' : ensemble_results,
                       'results' : res,
                       'filename' : self._dsviewer.image.filename,
<<<<<<< HEAD
                       'fittype' : fit_type,
=======
                       'fittype' : res.mdh['EnsembleFitProfiles.FitType'], #ef_mod.fit_type,
>>>>>>> ab248ccc
                       'img_data': self._dsviewer.view.GrabPNGToBuffer()}
            
            reports.generate_and_save(htmlfn, context, template_name='single_data.html')
            
            webbrowser.open('file://' + htmlfn, 2)

    def _on_ensemble_test(self, event=None):
        from PYME.recipes.base import ModuleCollection
        from nep_fitting.recipe_modules import nep_fits
        
        from PYME.IO.ragged import RaggedCache
        import matplotlib.pyplot as plt

        rec = ModuleCollection()

        rec.add_module(nep_fits.TestEnsembleParameters(rec, inputName='line_profiles',
                                                           fit_type=profile_fitters.ensemble_fitters.keys()[0],
                                                           hold_ensemble_parameter_constant=False, outputName='output'))

        # populate namespace with current profiles
        rec.namespace['line_profiles'] = RaggedCache(self._line_profile_handler.get_line_profiles())
        if not rec.configure_traits(view=rec.pipeline_view, kind='modal'):
            return  # handle cancel

        res = rec.execute()

        plt.scatter(rec.modules[0].ensemble_test_values.items()[0][1], res['ensemble_error'])
        plt.show()

    def _on_fit(self, event=None):
        from PYME.recipes.base import ModuleCollection
        from nep_fitting.recipe_modules import nep_fits
        from PYME.DSView.modules import profileFitting
        from PYME.IO.ragged import RaggedCache
        from PYME.IO.FileUtils import nameUtils

        rec = ModuleCollection()

        rec.add_module(nep_fits.FitProfiles(rec, inputName='line_profiles',
                                                   fit_type=profile_fitters.fitters.keys()[0], outputName='output'))

        # populate namespace with current profiles
        rec.namespace['line_profiles'] = RaggedCache(self._line_profile_handler.get_line_profiles())
        if not rec.configure_traits(view=rec.pipeline_view, kind='modal'):
            return  # handle cancel

        res = rec.execute()

        fdialog = wx.FileDialog(None, 'Save results as ...',
                                wildcard='hdf (*.hdf)|*.hdf', style=wx.SAVE,
                                defaultDir=nameUtils.genShiftFieldDirectoryPath())  # , defaultFile=defFile)
        succ = fdialog.ShowModal()
        if (succ == wx.ID_OK):
            fpath = fdialog.GetPath()

            res.to_hdf(fpath, tablename='fitResults')

    def _on_save(self, event=None):
        from PYME.IO.FileUtils import nameUtils
        import os
        
        fdialog = wx.FileDialog(None, 'Save/Append Line Profiles to ...',
                                wildcard='HDF5 Tables (*.hdf)|*.hdf', style=wx.SAVE,
                                defaultDir=nameUtils.genHDFDataFilepath())  # , defaultFile=defFile)
        succ = fdialog.ShowModal()
        if (succ == wx.ID_OK):
            fpath = fdialog.GetPath()
            if os.path.exists(fpath):
                if not wx.MessageBox('Continue saving and append profiles to whatever else is in this file?', 'Output file exists', wx.YES|wx.CANCEL) == wx.YES:
                    return
            self._line_profile_handler.save_line_profiles(fpath)

    def _on_load(self, event=None):
        # TODO fill in this function
        from PYME.IO.FileUtils import nameUtils
        fdialog = wx.FileDialog(None, 'Load Line Profiles to ...',
                                wildcard='HDF5 Tables (*.hdf)|*.hdf', style=wx.OPEN)
        succ = fdialog.ShowModal()
        if (succ == wx.ID_OK):
            fpath = fdialog.GetPath()
            self._line_profile_handler.open_line_profiles(fpath)

    def Unplug(self):
        self._do.overlays.remove(self.DrawOverlays)
        self._dsviewer.paneHooks.remove(self.generate_panel)

class LineProfileList(wx.ListCtrl):
    def __init__(self, line_profile_handler, *args, **kwargs):
        """
        This list control displays line profiles of a lineProfileHandler
        Parameters
        ----------
        line_profile_handler : handler whos list should be displayed
        args : parameters of wx.ListCtr
        kwargs : parameters of wx.ListCtr
        """
        super(LineProfileList, self).__init__(*args, style=wx.LC_REPORT|wx.BORDER_SUNKEN|wx.LC_VIRTUAL|wx.LC_VRULES, **kwargs)
        self._line_profile_handler = line_profile_handler

        self.InsertColumn(0, "Profile", width=120)
        self.InsertColumn(1, "Visible", width=50)
        LineProfileHandler.LIST_CHANGED_SIGNAL.connect(self._update_list)

    def _update_list(self, sender=None, **kwargs):
        # relist all items in the gui
        # self.DeleteAllItems()
        # self._line_profile_handler.update_names()
        # for line_profile in self._line_profile_handler.get_line_profiles():
        #     lp_id = line_profile.get_id()
        #     index = self._line_profile_handler._names[lp_id]
        #     self.InsertStringItem(index, str(index) + ': ' + str(lp_id))
        
        self.SetItemCount(len(self._line_profile_handler.get_line_profiles()))
        
        self.Update()
        self.Refresh()
        
    def OnGetItemText(self, item, col):
        """
        Note that this is overriding the wxListCtrl method as required for wxLC_VIRTUAL style
        Parameters
        ----------
        item : long
            wx list item
        col : long
            column specifier for wxListCtrl

        Returns
        -------
        str : Returns string of column 'col' for item 'item'

        """
        line_profile = self._line_profile_handler.get_line_profiles()[item]
        lp_id = line_profile.get_id()
        index = self._line_profile_handler._names[lp_id]
        
        if col == 0:
            return str(index) + ': ' + str(lp_id)
        if col == 1:
            return self._line_profile_handler._visibility_mask[index]
        else:
            return ''

    def delete_line_profile(self):
        selected_indices = self.get_selected_items()

        for line_profile_index in reversed(selected_indices):
            self._line_profile_handler.remove_line_profile(line_profile_index)
            
        self._line_profile_handler.relabel_line_profiles()


    def change_visibility(self):
        selected_indices = self.get_selected_items()

        for line_profile_index in reversed(selected_indices):
            self._line_profile_handler.change_visibility(line_profile_index)

    def get_selected_items(self):
        selection = []
        current = -1
        next = 0
        while next != -1:
            next = self.get_next_selected(current)
            if next != -1:
                selection.append(next)
                current = next
        return selection

    def get_next_selected(self, current):
        return self.GetNextItem(current, wx.LIST_NEXT_ALL, wx.LIST_STATE_SELECTED)


def Plug(dsviewer):
    dsviewer.lineProfileOverlayer = LineProfilesOverlay(dsviewer)
    LineProfileHandler.LIST_CHANGED_SIGNAL.connect(log_event)

def Unplug(dsviewer):
    dsviewer.lineProfileOverlayer.Unplug()

def log_event(sender=None, **kwargs):
    logger.debug('LIST_CHANGED_SIGNAL appeared')<|MERGE_RESOLUTION|>--- conflicted
+++ resolved
@@ -283,11 +283,7 @@
         rec.namespace['line_profiles'] = RaggedCache(self._line_profile_handler.get_line_profiles())
         if not rec.configure_traits(view=rec.pipeline_view, kind='modal'):
             return  # handle cancel
-<<<<<<< HEAD
-        fit_type = rec.modules[0].fit_type
-=======
-        
->>>>>>> ab248ccc
+
         res = rec.execute()
 
         #print res, res.keys(), len(res)
@@ -317,11 +313,7 @@
             context = {'ensemble_results' : ensemble_results,
                        'results' : res,
                        'filename' : self._dsviewer.image.filename,
-<<<<<<< HEAD
-                       'fittype' : fit_type,
-=======
                        'fittype' : res.mdh['EnsembleFitProfiles.FitType'], #ef_mod.fit_type,
->>>>>>> ab248ccc
                        'img_data': self._dsviewer.view.GrabPNGToBuffer()}
             
             reports.generate_and_save(htmlfn, context, template_name='single_data.html')
